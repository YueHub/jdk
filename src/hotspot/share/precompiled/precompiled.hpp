--- conflicted
+++ resolved
@@ -27,10 +27,7 @@
 
 #ifndef DONT_USE_PRECOMPILED_HEADER
 # include "jni.h"
-<<<<<<< HEAD
-=======
 # include "jvm.h"
->>>>>>> a908316a
 # include "asm/assembler.hpp"
 # include "asm/assembler.inline.hpp"
 # include "asm/codeBuffer.hpp"
@@ -164,10 +161,6 @@
 # include "oops/symbol.hpp"
 # include "oops/typeArrayKlass.hpp"
 # include "oops/typeArrayOop.hpp"
-<<<<<<< HEAD
-# include "prims/jvm.h"
-=======
->>>>>>> a908316a
 # include "prims/jvmtiExport.hpp"
 # include "prims/methodHandles.hpp"
 # include "runtime/arguments.hpp"
