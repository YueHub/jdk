--- conflicted
+++ resolved
@@ -274,17 +274,10 @@
                 Arrays.asList(handshakeSupportedProtocols);
 
         boolean mediator = true;
-<<<<<<< HEAD
-        // HACK CODE
-        //
-        // An EC provider, for example the SunEC provider, may support
-        // AlgorithmParameters but not KeyPairGenerator or Signature.
-=======
         // An EC provider, for example the SunEC provider, may support
         // AlgorithmParameters but not KeyPairGenerator or Signature.
         //
         // Note: Please be careful if removing this block!
->>>>>>> c7a2e3b8
         if ("EC".equals(keyAlgorithm)) {
             mediator = JsseJce.isEcAvailable();
         }
