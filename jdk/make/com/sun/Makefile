--- conflicted
+++ resolved
@@ -48,15 +48,9 @@
 SUBDIRS_misc       = $(SCRIPT_SUBDIR) tracing servicetag nio demo
 
 # Omit mirror since it's built with the apt tool.
-<<<<<<< HEAD
-SUBDIRS = $(SCRIPT_SUBDIR) image security crypto/provider jndi jmx \
-    java org xml rowset net/httpserver net/ssl demo \
-    tools jarsigner tracing servicetag nio
-=======
 SUBDIRS_tools      = tools
 
 include $(BUILDDIR)/common/Subdirs.gmk
->>>>>>> 1408dbfd
 
 all build clean clobber::
 	$(SUBDIRS-loop)
